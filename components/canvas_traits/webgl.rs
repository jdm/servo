/* This Source Code Form is subject to the terms of the Mozilla Public
 * License, v. 2.0. If a copy of the MPL was not distributed with this
 * file, You can obtain one at https://mozilla.org/MPL/2.0/. */

use euclid::default::{Rect, Size2D};
use gleam::gl;
use gleam::gl::Gl;
use ipc_channel::ipc::{IpcBytesReceiver, IpcBytesSender, IpcSharedMemory};
use pixels::PixelFormat;
use serde::{Deserialize, Deserializer, Serialize, Serializer};
use std::borrow::Cow;
use std::fmt;
use std::num::NonZeroU32;
use std::ops::Deref;
use webrender_api::{DocumentId, ImageKey, PipelineId};
use webvr_traits::WebVRPoseInformation;

/// Helper function that creates a WebGL channel (WebGLSender, WebGLReceiver) to be used in WebGLCommands.
pub use crate::webgl_channel::webgl_channel;
/// Entry point channel type used for sending WebGLMsg messages to the WebGL renderer.
pub use crate::webgl_channel::WebGLChan;
/// Entry point type used in a Script Pipeline to get the WebGLChan to be used in that thread.
pub use crate::webgl_channel::WebGLPipeline;
/// Receiver type used in WebGLCommands.
pub use crate::webgl_channel::WebGLReceiver;
/// Result type for send()/recv() calls in in WebGLCommands.
pub use crate::webgl_channel::WebGLSendResult;
/// Sender type used in WebGLCommands.
pub use crate::webgl_channel::WebGLSender;

#[derive(Clone, Debug, Deserialize, Serialize)]
pub struct WebGLCommandBacktrace {
    #[cfg(feature = "webgl_backtrace")]
    pub backtrace: String,
    #[cfg(feature = "webgl_backtrace")]
    pub js_backtrace: Option<String>,
}

#[derive(Debug)]
pub struct WebGLSync(pub gl::GLsync);

#[allow(unsafe_code)]
unsafe impl Send for WebGLSync {}

impl Serialize for WebGLSync {
    fn serialize<S: Serializer>(&self, s: S) -> Result<S::Ok, S::Error> {
        (self.0 as usize).serialize(s)
    }
}

impl<'de> Deserialize<'de> for WebGLSync {
    fn deserialize<D: Deserializer<'de>>(d: D) -> Result<WebGLSync, D::Error> {
        let ptr: usize = Deserialize::deserialize(d)?;
        Ok(WebGLSync(ptr as gl::GLsync))
    }
}

/// WebGL Threading API entry point that lives in the constellation.
pub struct WebGLThreads(pub WebGLSender<WebGLMsg>);

impl WebGLThreads {
    /// Gets the WebGLThread handle for each script pipeline.
    pub fn pipeline(&self) -> WebGLPipeline {
        // This mode creates a single thread, so the existing WebGLChan is just cloned.
        WebGLPipeline(WebGLChan(self.0.clone()))
    }

    /// Sends a exit message to close the WebGLThreads and release all WebGLContexts.
    pub fn exit(&self) -> Result<(), &'static str> {
        self.0
            .send(WebGLMsg::Exit)
            .map_err(|_| "Failed to send Exit message")
    }
}

/// WebGL Message API
#[derive(Debug, Deserialize, Serialize)]
pub enum WebGLMsg {
    /// Creates a new WebGLContext.
    CreateContext(
        WebGLVersion,
        Size2D<u32>,
        GLContextAttributes,
        WebGLSender<Result<(WebGLCreateContextResult), String>>,
    ),
    /// Resizes a WebGLContext.
    ResizeContext(WebGLContextId, Size2D<u32>, WebGLSender<Result<(), String>>),
    /// Drops a WebGLContext.
    RemoveContext(WebGLContextId),
    /// Runs a WebGLCommand in a specific WebGLContext.
    WebGLCommand(WebGLContextId, WebGLCommand, WebGLCommandBacktrace),
    /// Runs a WebVRCommand in a specific WebGLContext.
    WebVRCommand(WebGLContextId, WebVRCommand),
    /// Commands used for the DOMToTexture feature.
    DOMToTextureCommand(DOMToTextureCommand),
    /// Performs a buffer swap.
<<<<<<< HEAD
    SwapBuffers(Vec<WebGLContextId>, WebGLSender<()>),
=======
    SwapBuffers(SwapChainId),
>>>>>>> 8de8aa33
    /// Frees all resources and closes the thread.
    Exit,
}

#[derive(Clone, Copy, Debug, Deserialize, MallocSizeOf, PartialEq, Serialize)]
pub enum GlType {
    Gl,
    Gles,
}

/// Contains the WebGLCommand sender and information about a WebGLContext
#[derive(Clone, Debug, Deserialize, Serialize)]
pub struct WebGLCreateContextResult {
    /// Sender instance to send commands to the specific WebGLContext
    pub sender: WebGLMsgSender,
    /// Information about the internal GL Context.
    pub limits: GLLimits,
    /// The GLSL version supported by the context.
    pub glsl_version: WebGLSLVersion,
    /// The GL API used by the context.
    pub api_type: GlType,
    /// The WebRender image key.
    pub image_key: ImageKey
}

/// Defines the WebGL version
#[derive(Clone, Copy, Debug, Deserialize, Eq, MallocSizeOf, PartialEq, Serialize)]
pub enum WebGLVersion {
    /// https://www.khronos.org/registry/webgl/specs/1.0.2/
    /// Conforms closely to the OpenGL ES 2.0 API
    WebGL1,
    /// https://www.khronos.org/registry/webgl/specs/latest/2.0/
    /// Conforms closely to the OpenGL ES 3.0 API
    WebGL2,
}

/// Defines the GLSL version supported by the WebGL backend contexts.
#[derive(Clone, Copy, Debug, Deserialize, Eq, MallocSizeOf, PartialEq, Serialize)]
pub struct WebGLSLVersion {
    /// Major GLSL version
    pub major: u32,
    /// Minor GLSL version
    pub minor: u32,
}

/// Helper struct to send WebGLCommands to a specific WebGLContext.
#[derive(Clone, Debug, Deserialize, MallocSizeOf, Serialize)]
pub struct WebGLMsgSender {
    ctx_id: WebGLContextId,
    #[ignore_malloc_size_of = "channels are hard"]
    sender: WebGLChan,
}

impl WebGLMsgSender {
    pub fn new(id: WebGLContextId, sender: WebGLChan) -> Self {
        WebGLMsgSender {
            ctx_id: id,
            sender: sender,
        }
    }

    /// Returns the WebGLContextId associated to this sender
    pub fn context_id(&self) -> WebGLContextId {
        self.ctx_id
    }

    /// Send a WebGLCommand message
    #[inline]
    pub fn send(&self, command: WebGLCommand, backtrace: WebGLCommandBacktrace) -> WebGLSendResult {
        self.sender.send(WebGLMsg::WebGLCommand(self.ctx_id, command, backtrace))
    }

    /// Send a WebVRCommand message
    #[inline]
    pub fn send_vr(&self, command: WebVRCommand) -> WebGLSendResult {
        self.sender
            .send(WebGLMsg::WebVRCommand(self.ctx_id, command))
    }

    /// Send a resize message
    #[inline]
    pub fn send_resize(
        &self,
        size: Size2D<u32>,
        sender: WebGLSender<Result<(), String>>,
    ) -> WebGLSendResult {
        self.sender
            .send(WebGLMsg::ResizeContext(self.ctx_id, size, sender))
    }

    #[inline]
    pub fn send_remove(&self) -> WebGLSendResult {
        self.sender.send(WebGLMsg::RemoveContext(self.ctx_id))
    }

<<<<<<< HEAD
=======
    #[inline]
    pub fn send_update_wr_image(&self, sender: WebGLSender<ImageKey>) -> WebGLSendResult {
        self.sender
            .send(WebGLMsg::UpdateWebRenderImage(self.ctx_id, sender))
    }

    #[inline]
    pub fn send_swap_buffers(&self) -> WebGLSendResult {
        let swap_id = SwapChainId::Context(self.ctx_id);
        self.sender.send(WebGLMsg::SwapBuffers(swap_id))
    }

>>>>>>> 8de8aa33
    pub fn send_dom_to_texture(&self, command: DOMToTextureCommand) -> WebGLSendResult {
        self.sender.send(WebGLMsg::DOMToTextureCommand(command))
    }
}

#[derive(Deserialize, Serialize)]
pub struct TruncatedDebug<T>(T);

impl<T> From<T> for TruncatedDebug<T> {
    fn from(v: T) -> TruncatedDebug<T> {
        TruncatedDebug(v)
    }
}

impl<T: fmt::Debug> fmt::Debug for TruncatedDebug<T> {
    fn fmt(&self, f: &mut fmt::Formatter) -> fmt::Result {
        let mut s = format!("{:?}", self.0);
        if s.len() > 20 {
            s.truncate(20);
            s.push_str("...");
        }
        write!(f, "{}", s)
    }
}

impl<T> Deref for TruncatedDebug<T> {
    type Target = T;
    fn deref(&self) -> &T {
        &self.0
    }
}

/// WebGL Commands for a specific WebGLContext
#[derive(Debug, Deserialize, Serialize)]
pub enum WebGLCommand {
    GetContextAttributes(WebGLSender<GLContextAttributes>),
    ActiveTexture(u32),
    BlendColor(f32, f32, f32, f32),
    BlendEquation(u32),
    BlendEquationSeparate(u32, u32),
    BlendFunc(u32, u32),
    BlendFuncSeparate(u32, u32, u32, u32),
    AttachShader(WebGLProgramId, WebGLShaderId),
    DetachShader(WebGLProgramId, WebGLShaderId),
    BindAttribLocation(WebGLProgramId, u32, String),
    BufferData(u32, IpcBytesReceiver, u32),
    BufferSubData(u32, isize, IpcBytesReceiver),
    Clear(u32),
    ClearColor(f32, f32, f32, f32),
    ClearDepth(f32),
    ClearStencil(i32),
    ColorMask(bool, bool, bool, bool),
    CullFace(u32),
    FrontFace(u32),
    DepthFunc(u32),
    DepthMask(bool),
    DepthRange(f32, f32),
    Enable(u32),
    Disable(u32),
    CompileShader(WebGLShaderId, String),
    CopyTexImage2D(u32, i32, u32, i32, i32, i32, i32, i32),
    CopyTexSubImage2D(u32, i32, i32, i32, i32, i32, i32, i32),
    CreateBuffer(WebGLSender<Option<WebGLBufferId>>),
    CreateFramebuffer(WebGLSender<Option<WebGLFramebufferId>>),
    CreateRenderbuffer(WebGLSender<Option<WebGLRenderbufferId>>),
    CreateTexture(WebGLSender<Option<WebGLTextureId>>),
    CreateProgram(WebGLSender<Option<WebGLProgramId>>),
    CreateShader(u32, WebGLSender<Option<WebGLShaderId>>),
    DeleteBuffer(WebGLBufferId),
    DeleteFramebuffer(WebGLFramebufferId),
    DeleteRenderbuffer(WebGLRenderbufferId),
    DeleteTexture(WebGLTextureId),
    DeleteProgram(WebGLProgramId),
    DeleteShader(WebGLShaderId),
    BindBuffer(u32, Option<WebGLBufferId>),
    BindFramebuffer(u32, WebGLFramebufferBindingRequest),
    BindRenderbuffer(u32, Option<WebGLRenderbufferId>),
    BindTexture(u32, Option<WebGLTextureId>),
    DisableVertexAttribArray(u32),
    EnableVertexAttribArray(u32),
    FramebufferRenderbuffer(u32, u32, u32, Option<WebGLRenderbufferId>),
    FramebufferTexture2D(u32, u32, u32, Option<WebGLTextureId>, i32),
    GetExtensions(WebGLSender<String>),
    GetShaderPrecisionFormat(u32, u32, WebGLSender<(i32, i32, i32)>),
    GetUniformLocation(WebGLProgramId, String, WebGLSender<i32>),
    GetShaderInfoLog(WebGLShaderId, WebGLSender<String>),
    GetProgramInfoLog(WebGLProgramId, WebGLSender<String>),
    GetFramebufferAttachmentParameter(u32, u32, u32, WebGLSender<i32>),
    GetRenderbufferParameter(u32, u32, WebGLSender<i32>),
    PolygonOffset(f32, f32),
    RenderbufferStorage(u32, u32, i32, i32),
    ReadPixels(Rect<u32>, u32, u32, IpcBytesSender),
    SampleCoverage(f32, bool),
    Scissor(i32, i32, u32, u32),
    StencilFunc(u32, i32, u32),
    StencilFuncSeparate(u32, u32, i32, u32),
    StencilMask(u32),
    StencilMaskSeparate(u32, u32),
    StencilOp(u32, u32, u32),
    StencilOpSeparate(u32, u32, u32, u32),
    Hint(u32, u32),
    LineWidth(f32),
    PixelStorei(u32, i32),
    LinkProgram(WebGLProgramId, WebGLSender<ProgramLinkInfo>),
    Uniform1f(i32, f32),
    Uniform1fv(i32, Vec<f32>),
    Uniform1i(i32, i32),
    Uniform1iv(i32, Vec<i32>),
    Uniform2f(i32, f32, f32),
    Uniform2fv(i32, Vec<f32>),
    Uniform2i(i32, i32, i32),
    Uniform2iv(i32, Vec<i32>),
    Uniform3f(i32, f32, f32, f32),
    Uniform3fv(i32, Vec<f32>),
    Uniform3i(i32, i32, i32, i32),
    Uniform3iv(i32, Vec<i32>),
    Uniform4f(i32, f32, f32, f32, f32),
    Uniform4fv(i32, Vec<f32>),
    Uniform4i(i32, i32, i32, i32, i32),
    Uniform4iv(i32, Vec<i32>),
    UniformMatrix2fv(i32, Vec<f32>),
    UniformMatrix3fv(i32, Vec<f32>),
    UniformMatrix4fv(i32, Vec<f32>),
    UseProgram(Option<WebGLProgramId>),
    ValidateProgram(WebGLProgramId),
    VertexAttrib(u32, f32, f32, f32, f32),
    VertexAttribPointer(u32, i32, u32, bool, i32, u32),
    VertexAttribPointer2f(u32, i32, bool, i32, u32),
    SetViewport(i32, i32, i32, i32),
    TexImage2D {
        target: u32,
        level: u32,
        // FIXME(nox): This should be computed on the WebGL thread.
        effective_internal_format: u32,
        size: Size2D<u32>,
        format: TexFormat,
        data_type: TexDataType,
        // FIXME(nox): This should be computed on the WebGL thread.
        effective_data_type: u32,
        unpacking_alignment: u32,
        alpha_treatment: Option<AlphaTreatment>,
        y_axis_treatment: YAxisTreatment,
        pixel_format: Option<PixelFormat>,
        data: TruncatedDebug<IpcSharedMemory>,
    },
    TexSubImage2D {
        target: u32,
        level: u32,
        xoffset: i32,
        yoffset: i32,
        size: Size2D<u32>,
        format: TexFormat,
        data_type: TexDataType,
        // FIXME(nox): This should be computed on the WebGL thread.
        effective_data_type: u32,
        unpacking_alignment: u32,
        alpha_treatment: Option<AlphaTreatment>,
        y_axis_treatment: YAxisTreatment,
        pixel_format: Option<PixelFormat>,
        data: TruncatedDebug<IpcSharedMemory>,
    },
    CompressedTexImage2D {
        target: u32,
        level: u32,
        internal_format: u32,
        size: Size2D<u32>,
        data: TruncatedDebug<IpcSharedMemory>,
    },
    CompressedTexSubImage2D {
        target: u32,
        level: i32,
        xoffset: i32,
        yoffset: i32,
        size: Size2D<u32>,
        format: u32,
        data: TruncatedDebug<IpcSharedMemory>,
    },
    DrawingBufferWidth(WebGLSender<i32>),
    DrawingBufferHeight(WebGLSender<i32>),
    Finish(WebGLSender<()>),
    Flush,
    GenerateMipmap(u32),
    CreateVertexArray(WebGLSender<Option<WebGLVertexArrayId>>),
    DeleteVertexArray(WebGLVertexArrayId),
    BindVertexArray(Option<WebGLVertexArrayId>),
    GetParameterBool(ParameterBool, WebGLSender<bool>),
    GetParameterBool4(ParameterBool4, WebGLSender<[bool; 4]>),
    GetParameterInt(ParameterInt, WebGLSender<i32>),
    GetParameterInt2(ParameterInt2, WebGLSender<[i32; 2]>),
    GetParameterInt4(ParameterInt4, WebGLSender<[i32; 4]>),
    GetParameterFloat(ParameterFloat, WebGLSender<f32>),
    GetParameterFloat2(ParameterFloat2, WebGLSender<[f32; 2]>),
    GetParameterFloat4(ParameterFloat4, WebGLSender<[f32; 4]>),
    GetProgramValidateStatus(WebGLProgramId, WebGLSender<bool>),
    GetProgramActiveUniforms(WebGLProgramId, WebGLSender<i32>),
    GetCurrentVertexAttrib(u32, WebGLSender<[f32; 4]>),
    GetTexParameterFloat(u32, TexParameterFloat, WebGLSender<f32>),
    GetTexParameterInt(u32, TexParameterInt, WebGLSender<i32>),
    TexParameteri(u32, u32, i32),
    TexParameterf(u32, u32, f32),
    DrawArrays {
        mode: u32,
        first: i32,
        count: i32,
    },
    DrawArraysInstanced {
        mode: u32,
        first: i32,
        count: i32,
        primcount: i32,
    },
    DrawElements {
        mode: u32,
        count: i32,
        type_: u32,
        offset: u32,
    },
    DrawElementsInstanced {
        mode: u32,
        count: i32,
        type_: u32,
        offset: u32,
        primcount: i32,
    },
    VertexAttribDivisor {
        index: u32,
        divisor: u32,
    },
    GetUniformBool(WebGLProgramId, i32, WebGLSender<bool>),
    GetUniformBool2(WebGLProgramId, i32, WebGLSender<[bool; 2]>),
    GetUniformBool3(WebGLProgramId, i32, WebGLSender<[bool; 3]>),
    GetUniformBool4(WebGLProgramId, i32, WebGLSender<[bool; 4]>),
    GetUniformInt(WebGLProgramId, i32, WebGLSender<i32>),
    GetUniformInt2(WebGLProgramId, i32, WebGLSender<[i32; 2]>),
    GetUniformInt3(WebGLProgramId, i32, WebGLSender<[i32; 3]>),
    GetUniformInt4(WebGLProgramId, i32, WebGLSender<[i32; 4]>),
    GetUniformFloat(WebGLProgramId, i32, WebGLSender<f32>),
    GetUniformFloat2(WebGLProgramId, i32, WebGLSender<[f32; 2]>),
    GetUniformFloat3(WebGLProgramId, i32, WebGLSender<[f32; 3]>),
    GetUniformFloat4(WebGLProgramId, i32, WebGLSender<[f32; 4]>),
    GetUniformFloat9(WebGLProgramId, i32, WebGLSender<[f32; 9]>),
    GetUniformFloat16(WebGLProgramId, i32, WebGLSender<[f32; 16]>),
    InitializeFramebuffer {
        color: bool,
        depth: bool,
        stencil: bool,
    },
}

macro_rules! define_resource_id {
    ($name:ident) => {
        #[derive(Clone, Copy, Eq, Hash, PartialEq)]
        pub struct $name(NonZeroU32);

        impl $name {
            #[allow(unsafe_code)]
            #[inline]
            pub unsafe fn new(id: u32) -> Self {
                $name(NonZeroU32::new_unchecked(id))
            }

            #[inline]
            pub fn get(self) -> u32 {
                self.0.get()
            }
        }

        #[allow(unsafe_code)]
        impl<'de> ::serde::Deserialize<'de> for $name {
            fn deserialize<D>(deserializer: D) -> Result<Self, D::Error>
            where
                D: ::serde::Deserializer<'de>,
            {
                let id = u32::deserialize(deserializer)?;
                if id == 0 {
                    Err(::serde::de::Error::custom("expected a non-zero value"))
                } else {
                    Ok(unsafe { $name::new(id) })
                }
            }
        }

        impl ::serde::Serialize for $name {
            fn serialize<S>(&self, serializer: S) -> Result<S::Ok, S::Error>
            where
                S: ::serde::Serializer,
            {
                self.get().serialize(serializer)
            }
        }

        impl ::std::fmt::Debug for $name {
            fn fmt(&self, fmt: &mut ::std::fmt::Formatter) -> Result<(), ::std::fmt::Error> {
                fmt.debug_tuple(stringify!($name))
                    .field(&self.get())
                    .finish()
            }
        }

        impl ::std::fmt::Display for $name {
            fn fmt(&self, fmt: &mut ::std::fmt::Formatter) -> Result<(), ::std::fmt::Error> {
                write!(fmt, "{}", self.get())
            }
        }

        impl ::malloc_size_of::MallocSizeOf for $name {
            fn size_of(&self, _ops: &mut ::malloc_size_of::MallocSizeOfOps) -> usize {
                0
            }
        }
    };
}

define_resource_id!(WebGLBufferId);
define_resource_id!(WebGLFramebufferId);
define_resource_id!(WebGLRenderbufferId);
define_resource_id!(WebGLTextureId);
define_resource_id!(WebGLProgramId);
define_resource_id!(WebGLShaderId);
define_resource_id!(WebGLVertexArrayId);

#[derive(
    Clone, Copy, Debug, Deserialize, Eq, Hash, MallocSizeOf, Ord, PartialEq, PartialOrd, Serialize,
)]
pub struct WebGLContextId(pub u64);

#[derive(Clone, Copy, Debug, Deserialize, Eq, Hash, PartialEq, Serialize)]
pub enum SwapChainId {
    Context(WebGLContextId),
    // TODO: support opaque framebuffers
}

impl SwapChainId {
    pub fn context_id(&self) -> WebGLContextId {
        match *self {
	    SwapChainId::Context(id) => id,
	}
    }
}

#[derive(Clone, Copy, Debug, Deserialize, PartialEq, Serialize)]
pub enum WebGLError {
    InvalidEnum,
    InvalidFramebufferOperation,
    InvalidOperation,
    InvalidValue,
    OutOfMemory,
    ContextLost,
}

#[derive(Clone, Copy, Debug, Deserialize, Serialize)]
pub enum WebGLFramebufferBindingRequest {
    Explicit(WebGLFramebufferId),
    Default,
}

pub type WebGLResult<T> = Result<T, WebGLError>;

pub type WebVRDeviceId = u32;

// WebVR commands that must be called in the WebGL render thread.
#[derive(Clone, Debug, Deserialize, Serialize)]
pub enum WebVRCommand {
    /// Start presenting to a VR device.
    Create(WebVRDeviceId),
    /// Synchronize the pose information to be used in the frame.
    SyncPoses(
        WebVRDeviceId,
        // near
        f64,
        // far
        f64,
        // sync gamepads too
        bool,
        WebGLSender<Result<WebVRPoseInformation, ()>>,
    ),
    /// Submit the frame to a VR device using the specified texture coordinates.
    SubmitFrame(WebVRDeviceId, [f32; 4], [f32; 4]),
    /// Stop presenting to a VR device
    Release(WebVRDeviceId),
}

// Trait object that handles WebVR commands.
// Receives the texture id and size associated to the WebGLContext.
pub trait WebVRRenderHandler: Send {
    fn handle(&mut self, gl: &dyn Gl, command: WebVRCommand, texture: Option<(u32, Size2D<i32>)>);
}

/// WebGL commands required to implement DOMToTexture feature.
#[derive(Clone, Debug, Deserialize, Serialize)]
pub enum DOMToTextureCommand {
    /// Attaches a HTMLIFrameElement to a WebGLTexture.
    Attach(
        WebGLContextId,
        WebGLTextureId,
        DocumentId,
        PipelineId,
        Size2D<i32>,
    ),
    /// Releases the HTMLIFrameElement to WebGLTexture attachment.
    Detach(WebGLTextureId),
    /// Lock message used for a correct synchronization with WebRender GL flow.
    Lock(PipelineId, usize, WebGLSender<Option<(u32, Size2D<i32>)>>),
}

/// Information about a WebGL program linking operation.
#[derive(Clone, Debug, Deserialize, Serialize)]
pub struct ProgramLinkInfo {
    /// Whether the program was linked successfully.
    pub linked: bool,
    /// The list of active attributes.
    pub active_attribs: Box<[ActiveAttribInfo]>,
    /// The list of active uniforms.
    pub active_uniforms: Box<[ActiveUniformInfo]>,
}

/// Description of a single active attribute.
#[derive(Clone, Debug, Deserialize, MallocSizeOf, Serialize)]
pub struct ActiveAttribInfo {
    /// The name of the attribute.
    pub name: String,
    /// The size of the attribute.
    pub size: i32,
    /// The type of the attribute.
    pub type_: u32,
    /// The location of the attribute.
    pub location: i32,
}

/// Description of a single active uniform.
#[derive(Clone, Debug, Deserialize, MallocSizeOf, Serialize)]
pub struct ActiveUniformInfo {
    /// The base name of the uniform.
    pub base_name: Box<str>,
    /// The size of the uniform, if it is an array.
    pub size: Option<i32>,
    /// The type of the uniform.
    pub type_: u32,
}

impl ActiveUniformInfo {
    pub fn name(&self) -> Cow<str> {
        if self.size.is_some() {
            let mut name = String::from(&*self.base_name);
            name.push_str("[0]");
            Cow::Owned(name)
        } else {
            Cow::Borrowed(&self.base_name)
        }
    }
}

macro_rules! parameters {
    ($name:ident { $(
        $variant:ident($kind:ident { $(
            $param:ident = gl::$value:ident,
        )+ }),
    )+ }) => {
        #[derive(Clone, Copy, Debug, Deserialize, Serialize)]
        pub enum $name { $(
            $variant($kind),
        )+}

        $(
            #[derive(Clone, Copy, Debug, Deserialize, Serialize)]
            #[repr(u32)]
            pub enum $kind { $(
                $param = gl::$value,
            )+}
        )+

        impl $name {
            pub fn from_u32(value: u32) -> WebGLResult<Self> {
                match value {
                    $($(gl::$value => Ok($name::$variant($kind::$param)),)+)+
                    _ => Err(WebGLError::InvalidEnum)
                }
            }
        }
    }
}

parameters! {
    Parameter {
        Bool(ParameterBool {
            DepthWritemask = gl::DEPTH_WRITEMASK,
            SampleCoverageInvert = gl::SAMPLE_COVERAGE_INVERT,
        }),
        Bool4(ParameterBool4 {
            ColorWritemask = gl::COLOR_WRITEMASK,
        }),
        Int(ParameterInt {
            ActiveTexture = gl::ACTIVE_TEXTURE,
            AlphaBits = gl::ALPHA_BITS,
            BlendDstAlpha = gl::BLEND_DST_ALPHA,
            BlendDstRgb = gl::BLEND_DST_RGB,
            BlendEquationAlpha = gl::BLEND_EQUATION_ALPHA,
            BlendEquationRgb = gl::BLEND_EQUATION_RGB,
            BlendSrcAlpha = gl::BLEND_SRC_ALPHA,
            BlendSrcRgb = gl::BLEND_SRC_RGB,
            BlueBits = gl::BLUE_BITS,
            CullFaceMode = gl::CULL_FACE_MODE,
            DepthBits = gl::DEPTH_BITS,
            DepthFunc = gl::DEPTH_FUNC,
            FragmentShaderDerivativeHint = gl::FRAGMENT_SHADER_DERIVATIVE_HINT,
            FrontFace = gl::FRONT_FACE,
            GenerateMipmapHint = gl::GENERATE_MIPMAP_HINT,
            GreenBits = gl::GREEN_BITS,
            RedBits = gl::RED_BITS,
            SampleBuffers = gl::SAMPLE_BUFFERS,
            Samples = gl::SAMPLES,
            StencilBackFail = gl::STENCIL_BACK_FAIL,
            StencilBackFunc = gl::STENCIL_BACK_FUNC,
            StencilBackPassDepthFail = gl::STENCIL_BACK_PASS_DEPTH_FAIL,
            StencilBackPassDepthPass = gl::STENCIL_BACK_PASS_DEPTH_PASS,
            StencilBackRef = gl::STENCIL_BACK_REF,
            StencilBackValueMask = gl::STENCIL_BACK_VALUE_MASK,
            StencilBackWritemask = gl::STENCIL_BACK_WRITEMASK,
            StencilBits = gl::STENCIL_BITS,
            StencilClearValue = gl::STENCIL_CLEAR_VALUE,
            StencilFail = gl::STENCIL_FAIL,
            StencilFunc = gl::STENCIL_FUNC,
            StencilPassDepthFail = gl::STENCIL_PASS_DEPTH_FAIL,
            StencilPassDepthPass = gl::STENCIL_PASS_DEPTH_PASS,
            StencilRef = gl::STENCIL_REF,
            StencilValueMask = gl::STENCIL_VALUE_MASK,
            StencilWritemask = gl::STENCIL_WRITEMASK,
            SubpixelBits = gl::SUBPIXEL_BITS,
        }),
        Int2(ParameterInt2 {
            MaxViewportDims = gl::MAX_VIEWPORT_DIMS,
        }),
        Int4(ParameterInt4 {
            ScissorBox = gl::SCISSOR_BOX,
            Viewport = gl::VIEWPORT,
        }),
        Float(ParameterFloat {
            DepthClearValue = gl::DEPTH_CLEAR_VALUE,
            LineWidth = gl::LINE_WIDTH,
            MaxTextureMaxAnisotropyExt = gl::MAX_TEXTURE_MAX_ANISOTROPY_EXT,
            PolygonOffsetFactor = gl::POLYGON_OFFSET_FACTOR,
            PolygonOffsetUnits = gl::POLYGON_OFFSET_UNITS,
            SampleCoverageValue = gl::SAMPLE_COVERAGE_VALUE,
        }),
        Float2(ParameterFloat2 {
            AliasedPointSizeRange = gl::ALIASED_POINT_SIZE_RANGE,
            AliasedLineWidthRange = gl::ALIASED_LINE_WIDTH_RANGE,
            DepthRange = gl::DEPTH_RANGE,
        }),
        Float4(ParameterFloat4 {
            BlendColor = gl::BLEND_COLOR,
            ColorClearValue = gl::COLOR_CLEAR_VALUE,
        }),
    }
}

parameters! {
    TexParameter {
        Float(TexParameterFloat {
            TextureMaxAnisotropyExt = gl::TEXTURE_MAX_ANISOTROPY_EXT,
        }),
        Int(TexParameterInt {
            TextureWrapS = gl::TEXTURE_WRAP_S,
            TextureWrapT = gl::TEXTURE_WRAP_T,
        }),
    }
}

#[macro_export]
macro_rules! gl_enums {
    ($(pub enum $name:ident { $($variant:ident = $mod:ident::$constant:ident,)+ })*) => {
        $(
            #[derive(Clone, Copy, Debug, Deserialize, Eq, Hash, MallocSizeOf)]
            #[derive(PartialEq, Serialize)]
            #[repr(u32)]
            pub enum $name { $($variant = $mod::$constant,)+ }

            impl $name {
                pub fn from_gl_constant(constant: u32) -> Option<Self> {
                    Some(match constant {
                        $($mod::$constant => $name::$variant, )+
                        _ => return None,
                    })
                }

                #[inline]
                pub fn as_gl_constant(&self) -> u32 {
                    *self as u32
                }
            }
        )*
    }
}

// FIXME: These should come from gleam
mod gl_ext_constants {
    use gleam::gl::types::GLenum;

    pub const COMPRESSED_RGB_S3TC_DXT1_EXT: GLenum = 0x83F0;
    pub const COMPRESSED_RGBA_S3TC_DXT1_EXT: GLenum = 0x83F1;
    pub const COMPRESSED_RGBA_S3TC_DXT3_EXT: GLenum = 0x83F2;
    pub const COMPRESSED_RGBA_S3TC_DXT5_EXT: GLenum = 0x83F3;
    pub const COMPRESSED_RGB_ETC1_WEBGL: GLenum = 0x8D64;

    pub static COMPRESSIONS: &'static [GLenum] = &[
        COMPRESSED_RGB_S3TC_DXT1_EXT,
        COMPRESSED_RGBA_S3TC_DXT1_EXT,
        COMPRESSED_RGBA_S3TC_DXT3_EXT,
        COMPRESSED_RGBA_S3TC_DXT5_EXT,
        COMPRESSED_RGB_ETC1_WEBGL,
    ];
}

gl_enums! {
    pub enum TexFormat {
        DepthComponent = gl::DEPTH_COMPONENT,
        Alpha = gl::ALPHA,
        RGB = gl::RGB,
        RGBA = gl::RGBA,
        Luminance = gl::LUMINANCE,
        LuminanceAlpha = gl::LUMINANCE_ALPHA,
        CompressedRgbS3tcDxt1 = gl_ext_constants::COMPRESSED_RGB_S3TC_DXT1_EXT,
        CompressedRgbaS3tcDxt1 = gl_ext_constants::COMPRESSED_RGBA_S3TC_DXT1_EXT,
        CompressedRgbaS3tcDxt3 = gl_ext_constants::COMPRESSED_RGBA_S3TC_DXT3_EXT,
        CompressedRgbaS3tcDxt5 = gl_ext_constants::COMPRESSED_RGBA_S3TC_DXT5_EXT,
        CompressedRgbEtc1 = gl_ext_constants::COMPRESSED_RGB_ETC1_WEBGL,
    }

    pub enum TexDataType {
        UnsignedByte = gl::UNSIGNED_BYTE,
        UnsignedShort4444 = gl::UNSIGNED_SHORT_4_4_4_4,
        UnsignedShort5551 = gl::UNSIGNED_SHORT_5_5_5_1,
        UnsignedShort565 = gl::UNSIGNED_SHORT_5_6_5,
        Float = gl::FLOAT,
        HalfFloat = gl::HALF_FLOAT_OES,
    }
}

impl TexFormat {
    /// Returns how many components does this format need. For example, RGBA
    /// needs 4 components, while RGB requires 3.
    pub fn components(&self) -> u32 {
        match *self {
            TexFormat::DepthComponent => 1,
            TexFormat::Alpha => 1,
            TexFormat::Luminance => 1,
            TexFormat::LuminanceAlpha => 2,
            TexFormat::RGB => 3,
            TexFormat::RGBA => 4,
            _ => 1,
        }
    }

    /// Returns whether this format is a known texture compression format.
    pub fn is_compressed(&self) -> bool {
        gl_ext_constants::COMPRESSIONS.contains(&self.as_gl_constant())
    }
}

impl TexDataType {
    /// Returns the size in bytes of each element of data.
    pub fn element_size(&self) -> u32 {
        use self::*;
        match *self {
            TexDataType::UnsignedByte => 1,
            TexDataType::UnsignedShort4444 |
            TexDataType::UnsignedShort5551 |
            TexDataType::UnsignedShort565 => 2,
            TexDataType::Float => 4,
            TexDataType::HalfFloat => 2,
        }
    }

    /// Returns how many components a single element may hold. For example, a
    /// UnsignedShort4444 holds four components, each with 4 bits of data.
    pub fn components_per_element(&self) -> u32 {
        match *self {
            TexDataType::UnsignedByte => 1,
            TexDataType::UnsignedShort565 => 3,
            TexDataType::UnsignedShort5551 => 4,
            TexDataType::UnsignedShort4444 => 4,
            TexDataType::Float => 1,
            TexDataType::HalfFloat => 1,
        }
    }
}

#[derive(Clone, Copy, Debug, Deserialize, Eq, Hash, MallocSizeOf, PartialEq, Serialize)]
pub enum AlphaTreatment {
    Premultiply,
    Unmultiply,
}

#[derive(Clone, Copy, Debug, Deserialize, Eq, Hash, MallocSizeOf, PartialEq, Serialize)]
pub enum YAxisTreatment {
    AsIs,
    Flipped,
}

#[derive(Clone, Copy, Debug, Deserialize, Serialize)]
pub struct GLContextAttributes {
    pub alpha: bool,
    pub depth: bool,
    pub stencil: bool,
    pub antialias: bool,
    pub premultiplied_alpha: bool,
    pub preserve_drawing_buffer: bool,
}

#[derive(Clone, Debug, Deserialize, Serialize)]
pub struct GLLimits {
    pub max_vertex_attribs: u32,
    pub max_tex_size: u32,
    pub max_cube_map_tex_size: u32,
    pub max_combined_texture_image_units: u32,
    pub max_fragment_uniform_vectors: u32,
    pub max_renderbuffer_size: u32,
    pub max_texture_image_units: u32,
    pub max_varying_vectors: u32,
    pub max_vertex_texture_image_units: u32,
    pub max_vertex_uniform_vectors: u32,
}<|MERGE_RESOLUTION|>--- conflicted
+++ resolved
@@ -94,11 +94,7 @@
     /// Commands used for the DOMToTexture feature.
     DOMToTextureCommand(DOMToTextureCommand),
     /// Performs a buffer swap.
-<<<<<<< HEAD
-    SwapBuffers(Vec<WebGLContextId>, WebGLSender<()>),
-=======
-    SwapBuffers(SwapChainId),
->>>>>>> 8de8aa33
+    SwapBuffers(Vec<SwapChainId>, WebGLSender<()>),
     /// Frees all resources and closes the thread.
     Exit,
 }
@@ -194,21 +190,6 @@
         self.sender.send(WebGLMsg::RemoveContext(self.ctx_id))
     }
 
-<<<<<<< HEAD
-=======
-    #[inline]
-    pub fn send_update_wr_image(&self, sender: WebGLSender<ImageKey>) -> WebGLSendResult {
-        self.sender
-            .send(WebGLMsg::UpdateWebRenderImage(self.ctx_id, sender))
-    }
-
-    #[inline]
-    pub fn send_swap_buffers(&self) -> WebGLSendResult {
-        let swap_id = SwapChainId::Context(self.ctx_id);
-        self.sender.send(WebGLMsg::SwapBuffers(swap_id))
-    }
-
->>>>>>> 8de8aa33
     pub fn send_dom_to_texture(&self, command: DOMToTextureCommand) -> WebGLSendResult {
         self.sender.send(WebGLMsg::DOMToTextureCommand(command))
     }
