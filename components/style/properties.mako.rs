--- conflicted
+++ resolved
@@ -5672,13 +5672,8 @@
     pub normal: Arc<Vec<PropertyDeclaration>>,
 }
 
-
-<<<<<<< HEAD
-pub fn parse_style_attribute<'a>(input: &str, base_url: &Url, error_reporter: Box<ParseErrorReporter + Send>) -> PropertyDeclarationBlock {
-=======
 pub fn parse_style_attribute(input: &str, base_url: &Url, error_reporter: Box<ParseErrorReporter + Send>)
                              -> PropertyDeclarationBlock {
->>>>>>> 7013d025
     let context = ParserContext::new(Origin::Author, base_url, error_reporter);
     parse_property_declaration_list(&context, &mut Parser::new(input))
 }
