--- conflicted
+++ resolved
@@ -18,12 +18,10 @@
 }
 
 impl<'a> ParserContext<'a> {
-<<<<<<< HEAD
-    pub fn new(stylesheet_origin: Origin, base_url: &'a Url, error_reporter: &'a (ParseErrorReporter + 'a)) 
-               -> ParserContext<'a> {
-=======
+    pub fn new(stylesheet_origin: Origin, base_url: &'a Url, error_reporter: &'a (ParseErrorReporter + 'a))
+               -> ParserContext<'a> {             
 pub fn new(stylesheet_origin: Origin, base_url:&'a Url, error_reporter:&'a(ParseErrorReporter + 'a))->ParserContext<'a>{
->>>>>>> 497e2576
+        origin/expose-css-errors
         let mut selector_context = SelectorParserContext::new();
         selector_context.in_user_agent_stylesheet = stylesheet_origin == Origin::UserAgent;
         ParserContext {
